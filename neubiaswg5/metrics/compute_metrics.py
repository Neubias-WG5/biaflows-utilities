--- conflicted
+++ resolved
@@ -151,28 +151,20 @@
 
     elif problemclass == CLASS_TRETRC:
 
-<<<<<<< HEAD
         # infile is a path to the output .swc
         # reffile is a path to the reference .swc
 
-        # to be uncommented when support to .swc files is enabled in _computemetrics
-        # command = "java -jar DiademMetric.jar -G " + infile +" -T " + reffile + "-D 0"
-        # return_code = subprocess.call(command, shell=True, cwd="/app")  # waits for the subprocess to return
-
-        pass
-
-=======
-        pass
         # TODO uncomment when support to .swc files is enabled in compute_metrics
         # command = "java -jar /usr/bin/DiademMetric.jar -G " + infile +" -T " + reffile + "-D 0"
-        # run_metric = subprocess.run(command, shell=True, stdout = subprocess.PIPE)  
+        # run_metric = subprocess.run(command, shell=True, stdout = subprocess.PIPE)
         # Gets output result which looks like this 'b'Score: 0\n'
-        # first splits by :, then splits by \\ to get the number 
-        # and finally removes any spaces. 
+        # first splits by :, then splits by \\ to get the number
+        # and finally removes any spaces.
         # diadem = str(run_metric.stdout).split(':')[1].split('\\')[0].strip()
-
-        #metrics_dict["DIADEM"] = float(diadem)
->>>>>>> 7322c548
+        # metrics_dict["DIADEM"] = float(diadem)
+
+        pass
+
     elif problemclass == CLASS_LOOTRC:
 
         Pred_ImFile = tiff.TiffFile(infile)
