--- conflicted
+++ resolved
@@ -138,13 +138,10 @@
         metrics_dict["PRECISION"] = precision_score(y_true_cleaned, y_pred_cleaned, labels=None, pos_label=1, average='weighted', sample_weight=None)
         metrics_dict["RECALL"] = recall_score(y_true_cleaned, y_pred_cleaned, labels=None, pos_label=1, average='weighted', sample_weight=None)
 
-<<<<<<< HEAD
-=======
     elif problemclass == CLASS_TRETRC:
 
         pass
-        
->>>>>>> e0f9bd77
+
     elif problemclass == CLASS_LOOTRC:
 
         Pred_ImFile = tiff.TiffFile(infile)
@@ -236,7 +233,7 @@
 
         metrics_dict['N_REF'] = N_REF
         metrics_dict['N_PRED'] = N_PRED
-        metrics_dict['MRE'] = MRE        
+        metrics_dict['MRE'] = MRE
         
     elif problemclass == CLASS_PRTTRK:
 
