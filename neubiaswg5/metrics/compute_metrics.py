--- conflicted
+++ resolved
@@ -134,15 +134,7 @@
                 y_true_cleaned.append(y_true[i]>0)
                 y_pred_cleaned.append(y_pred[i]>0)
 
-<<<<<<< HEAD
-        matrix = confusion_matrix(y_true_cleaned, y_pred_cleaned)
-        metrics_dict["TP"] = matrix[1, 1]
-        metrics_dict["FP"] = matrix[0, 1]
-        metrics_dict["TN"] = matrix[0, 0]
-        metrics_dict["FN"] = matrix[1, 0]
-=======
         #metrics_dict["CM"] = confusion_matrix(y_true_cleaned, y_pred_cleaned)
->>>>>>> 5b3c3afc
         metrics_dict["F1"] = f1_score(y_true_cleaned, y_pred_cleaned, labels=None, pos_label=1, average='weighted', sample_weight=None)
         metrics_dict["ACC"] = accuracy_score(y_true_cleaned, y_pred_cleaned, normalize=True, sample_weight=None)
         metrics_dict["PR"] = precision_score(y_true_cleaned, y_pred_cleaned, labels=None, pos_label=1, average='weighted', sample_weight=None)
@@ -150,23 +142,7 @@
 
     elif problemclass == CLASS_TRETRC:
 
-<<<<<<< HEAD
-        Pred_ImFile = tiff.TiffFile(infile)
-        Pred_Data = Pred_ImFile.asarray()
-        True_ImFile = tiff.TiffFile(reffile)
-        True_Data = True_ImFile.asarray()
-        Dst1 = ndimage.distance_transform_edt(Pred_Data==0)
-        Dst2 = ndimage.distance_transform_edt(True_Data==0)
-        indx = np.nonzero(np.logical_or(Pred_Data,True_Data))
-        Dst1_onskl = Dst1[indx]
-        Dst2_onskl = Dst2[indx]
-        gating_dist = extra_params.get("gating_dist", 5)
-
-        metrics_dict["UVR"] = (sum(Dst1_onskl > gating_dist)+sum(Dst2_onskl > gating_dist))/(Dst1_onskl.size+Dst2_onskl.size)
-        params_dict["GATING_DIST"] = gating_dist
-=======
         pass
->>>>>>> 5b3c3afc
 
     elif problemclass == CLASS_LOOTRC:
 
@@ -288,13 +264,9 @@
             bchmetrics = [line.split(':')[0].strip() for line in f.readlines()]
 
         metric_names = [
-<<<<<<< HEAD
-            "PD", "NPSA", "FNPSB", "NRT",  "NCT",
+            "PD", "NPSA", "FNPSB", "NRT", "NCT",
             "JST", "NPT", "NMT", "NST", "NRD",
             "NCD", "JSD", "NPD", "NMD", "NSD"
-=======
-            "PD", "NPSA", "FNPSB", "NRT",  "NCT","JST", "NPT", "NMT", "NST", "NRD", "NCD", "JSD", "NPD", "NMD","NSD"
->>>>>>> 5b3c3afc
         ]
         metrics_dict.update({name: value for name, value in zip(metric_names, bchmetrics)})
         params_dict["GATING_DIST"] = gating_dist
