--- conflicted
+++ resolved
@@ -158,15 +158,7 @@
 
         # call node_sorter functions to order swc and saves it with the same name and path
         swc_node_sorter(infile)
-<<<<<<< HEAD
-
-        print('infile is: '+ infile)
-        print('reffile is: '+ reffile)
-        print('Finished running .swc node sorter ...')
-    
-=======
-        #print('Finished running .swc node sorter ...')
->>>>>>> 9f8bf4c2
+
         # run diadem metric
         command = "java -jar /usr/bin/DiademMetric.jar -G " + infile +" -T " + reffile
         run_metric = subprocess.run(command, shell=True, stdout = subprocess.PIPE)
@@ -174,11 +166,6 @@
         # first splits by :, then splits by \\ to get the number
         # and finally removes any spaces.
         diadem = str(run_metric.stdout).split(':')[1].split('\\')[0].strip()
-<<<<<<< HEAD
-        print('Diadem metric score for '+ infile + ' is:' + str(diadem))
-=======
-        #print('Diadem metric score for '+ infile + ' is:' + str(diadem))
->>>>>>> 9f8bf4c2
         metrics_dict["DM"] = float(diadem)
 
     elif problemclass == CLASS_LOOTRC:
