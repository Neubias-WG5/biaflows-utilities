# Usage:            ComputeMetrics infile reffile problemclass tmpfolder (extra_params)
# infile:           Worflow output image (prediction)
# reffile:     	    Reference images (ground truth)
# problemclass:     Problem class (6 character string, see below)
# tmpfolder:        A temporary folder required for some metric computation
# extra_params:     A list of possible extra parameters required by some of the metrics (passed as extra arguments)
#
# Returns:
#  metrics_dict: Metric entries
#  params_dict: Metric parameters
#
# problemclass (see Image formats, annotations encoding and reported metric document):
# "ObjSeg"      Object segmentation
# "SptCnt"      Spot counting
# "ObjDet"      Object detection
# "PixCla"    	Pixel classification
# "TreTrc"      Filament tree tracing
# "LooTrc"      Filament networks tracing
# "LndDet"      Landmark detection
# "PrtTrk"      Particle tracking
# "ObjTrk"      Object tracking

import os
import re
import shutil
import sys
import subprocess 

from sklearn.metrics import f1_score
from sklearn.metrics import accuracy_score
from sklearn.metrics import precision_score
from sklearn.metrics import recall_score
from sklearn.metrics import confusion_matrix
import numpy as np
from scipy import ndimage
import tifffile as tiff
from scipy.spatial import cKDTree
from neubiaswg5 import *
from neubiaswg5 import CLASS_LNDDET
from .img_to_xml import *
from .img_to_seq import *
from .skl2obj import *
from .netmets_obj import netmets_obj


def computemetrics_batch(infiles, refiles, problemclass, tmpfolder, verbose=True, **extra_params):
    """Runs compute metrics for all pairs of in and ref files.
    Metrics and parameters values are returned in a dictionary mapping the metrics and parameters names with
    a list of respective values (as many as pair of files).
    """
    metric_results = dict()
    param_results = dict()
    for infile, reffile in zip(infiles, refiles):
        metrics, params = computemetrics(infile, reffile, problemclass, tmpfolder, verbose=verbose, **extra_params)

        def extend_list_dict(all_dict, curr_dict):
            for metric_name, metric_value in curr_dict.items():
                all_dict[metric_name] = all_dict.get(metric_name, []) + [metric_value]

        extend_list_dict(metric_results, metrics)
        extend_list_dict(param_results, params)

    return metric_results, param_results


def computemetrics(infile, reffile, problemclass, tmpfolder, verbose=True, **extra_params):
    # to suppress output
    try:
        with open(os.path.devnull, "w") as devnull:
            if not verbose:
                sys.stderr, sys.stdout = devnull, devnull
            outputs = _computemetrics(infile, reffile, problemclass, tmpfolder, **extra_params)
    finally:
        sys.stdout = sys.__stdout__
        sys.stderr = sys.__stderr__
    return outputs


def get_image_metadata(tiff):
    import xml.etree.ElementTree as ET
    return list(list(ET.fromstring(tiff.ome_metadata))[0])[0].attrib


def get_dimensions(tiff, time=False):
    array = tiff.asarray()
    T, Z = 1, 1
    if array.ndim > 2:
        metadata = get_image_metadata(tiff)
        Y, X = int(metadata['SizeY']), int(metadata['SizeX'])
        if array.ndim > 3 or time:
            T = int(metadata['SizeT'])
        if array.ndim > 3 or not time:
            Z = int(metadata['SizeZ'])
    else:
        Y, X = array.shape
    return T, Z, Y, X


def _computemetrics(infile, reffile, problemclass, tmpfolder, **extra_params):
    # Remove all xml and txt (temporary) files in tmpfolder
    filelist = [ f for f in os.listdir(tmpfolder) if (f.endswith(".xml") or f.endswith(".txt")) ]
    for f in filelist:
        os.remove(os.path.join(tmpfolder, f))

    # Remove all (temporary) subdirectories in tmpfolder
    for subdir in next(os.walk(tmpfolder))[1]:
        shutil.rmtree(os.path.join(tmpfolder, subdir), ignore_errors=True)

    metrics_dict = {}
    params_dict = {}

    # Switch problemclass
    if problemclass == CLASS_OBJSEG:

        # Call Visceral (compiled) to compute DICE and average Hausdorff distance
        os.system("Visceral "+infile+" "+reffile+" -use DICE,AVGDIST -xml "+tmpfolder+"/metrics.xml"+" > nul 2>&1")
        with open(tmpfolder+"/metrics.xml", "r") as myfile:
            # Parse returned xml file to extract all value fields
            data = myfile.read()
            inds = [m.start() for m in re.finditer("value", data)]
            bchmetrics = [data[ind+7:data.find('"',ind+7)] for ind in inds]

        metric_names = ["DC", "AHD"]
        metrics_dict.update({name: value for name, value in zip(metric_names, bchmetrics)})

    elif problemclass == CLASS_SPTCNT:

        Pred_ImFile = tiff.TiffFile(infile)
        Pred_Data = Pred_ImFile.asarray()
        y_pred = np.array(Pred_Data).ravel()  # Convert to 1-D array
        True_ImFile = tiff.TiffFile(reffile)
        True_Data = True_ImFile.asarray()
        y_true = np.array(True_Data).ravel()  # Convert to 1-D array
        cnt_pred = np.count_nonzero(y_pred)
        cnt_true = np.count_nonzero(y_true)
        bchmetrics = abs(cnt_pred-cnt_true)/cnt_true

        metrics_dict["REC"] = bchmetrics

    elif problemclass == CLASS_PIXCLA:

        pred_image = tiff.TiffFile(infile)
        y_pred = pred_image.asarray().ravel()  # Convert to 1-D array
        true_image = tiff.TiffFile(reffile)
        y_true = true_image.asarray().ravel()  # Convert to 1-D array

        metrics_dict["ACC"] = accuracy_score(y_true, y_pred, normalize=True, sample_weight=None)
        metrics_dict["F1"] = f1_score(y_true, y_pred, labels=None, average='weighted')
        metrics_dict["PR"] = precision_score(y_true, y_pred, labels=None, average='weighted')
        metrics_dict["RE"] = recall_score(y_true, y_pred, labels=None, average='weighted')

    elif problemclass == CLASS_TRETRC:

        # infile is a path to the output .swc
        # reffile is a path to the reference .swc

        # TODO uncomment when support to .swc files is enabled in compute_metrics
        # command = "java -jar /usr/bin/DiademMetric.jar -G " + infile +" -T " + reffile + "-D 0"
        # run_metric = subprocess.run(command, shell=True, stdout = subprocess.PIPE)
        # Gets output result which looks like this 'b'Score: 0\n'
        # first splits by :, then splits by \\ to get the number
        # and finally removes any spaces.
        # diadem = str(run_metric.stdout).split(':')[1].split('\\')[0].strip()
        # metrics_dict["DIADEM"] = float(diadem)

        pass

<<<<<<< HEAD
        #metrics_dict["DM"] = float(diadem)
=======
>>>>>>> 3ebe1766
    elif problemclass == CLASS_LOOTRC:

        Pred_ImFile = tiff.TiffFile(infile)
        Pred_Data = Pred_ImFile.asarray()
        True_ImFile = tiff.TiffFile(reffile)
        True_Data = True_ImFile.asarray()

        # First metric is the rate of unmatched voxels between both trees (at a distance > gating_dist)
        Dst1 = ndimage.distance_transform_edt(Pred_Data==0)
        Dst2 = ndimage.distance_transform_edt(True_Data==0)
        indx = np.nonzero(np.logical_or(Pred_Data,True_Data))
        Dst1_onskl = Dst1[indx]
        Dst2_onskl = Dst2[indx]
        # the third parameter represents the gating distance
        gating_dist = extra_params.get("gating_dist", 5)
        unmatched_voxel_rate = (sum(Dst1_onskl > gating_dist)+sum(Dst2_onskl > gating_dist))/(Dst1_onskl.size+Dst2_onskl.size)

        metrics_dict["UVR"] = unmatched_voxel_rate
        params_dict["GATING_DIST"] = gating_dist

        pixel_smp = 3           # Skeleton sampling step is set to 3 to ensure accurate reconstruction
        ZRatio = 1              # Assumed equal to 1 in BIAFLOWS
        sigma = gating_dist     # NetMets sigma is set to gating_dist since both concepts are related
        subdiv = 4              # Set to default value

        # Convert skeleton masks to OBJ files
        skl2obj(True_Data,pixel_smp,ZRatio,os.path.join(tmpfolder, "GT.obj"))
        skl2obj(Pred_Data,pixel_smp,ZRatio,os.path.join(tmpfolder, "Pred.obj"))

        # Call NetMets on OBJ files
        metres = netmets_obj(os.path.join(tmpfolder, "GT.obj"),os.path.join(tmpfolder, "Pred.obj"),sigma,subdiv)

        metrics_dict["FNR"] = metres['FNR']
        metrics_dict["FPR"] = metres['FPR']
        params_dict['PIX_SMP'] = pixel_smp
        params_dict['SIGMA'] = sigma
        params_dict['SUBDIV'] = subdiv

    elif problemclass == CLASS_OBJDET:

        # Read metadata from reference image (OME-TIFF)
        img = tiff.TiffFile(reffile)
        T, Z, Y, X = get_dimensions(img, time=False)

        # Convert non null pixels coordinates to track files (single time point)
        ref_xml_fname = os.path.join(tmpfolder, "reftracks.xml")
        tracks_to_xml(ref_xml_fname, img_to_tracks(reffile,X,Y,Z,T), False)
        in_xml_fname = os.path.join(tmpfolder, "intracks.xml")
        tracks_to_xml(in_xml_fname, img_to_tracks(infile,X,Y,Z,T), False)

        # Call point matching metric code
        # the third parameter represents the gating distance
        gating_dist = extra_params.get("gating_dist", 5)
        #os.system('java -jar bin/win/DetectionPerformance.jar ' + ref_xml_fname + ' ' + in_xml_fname + ' ' + str(gating_dist))
        os.system('java -jar /usr/bin/DetectionPerformance.jar ' + ref_xml_fname + ' ' + in_xml_fname + ' ' + str(gating_dist))

        # Parse *.score.txt file created automatically in tmpfolder
        with open(in_xml_fname+".score.txt", "r") as f:
            bchmetrics = [line.split(':')[1].strip() for line in f.readlines()]

        metric_names = ["TP", "FN", "FP", "RE", "PR", "F1", "RMSE"]
        metrics_dict.update({name: value for name, value in zip(metric_names, bchmetrics)})
        params_dict["GATING_DIST"] = gating_dist

    elif problemclass == CLASS_LNDDET:

        Pred_ImFile = tiff.TiffFile(infile)
        Pred_Data = Pred_ImFile.asarray()
        True_ImFile = tiff.TiffFile(reffile)
        True_Data = True_ImFile.asarray()

        # Initialize metrics arrays
        maxlbl = max(np.max(Pred_Data), np.max(True_Data))
        N_REF = np.zeros([maxlbl])
        N_PRED = np.zeros([maxlbl])
        MRE = np.zeros([maxlbl], dtype='float')

        # Per class loop
        for i in range(maxlbl):
            coords_True = np.argwhere(True_Data == (i+1))
            coords_Pred = np.argwhere(Pred_Data == (i+1))
            min_dists, min_dist_idx = cKDTree(coords_True).query(coords_Pred, 1)
            N_REF[i] = coords_True.shape[0]
            N_PRED[i] = coords_Pred.shape[0]
            MRE[i] = np.mean(min_dists)

        metrics_dict['NREF'] = np.sum(N_REF)
        metrics_dict['NPRED'] = np.sum(N_PRED)
        metrics_dict['MRE'] = np.mean(MRE)
        
    elif problemclass == CLASS_PRTTRK:

        # Read metadata from reference image (OME-TIFF)
        img = tiff.TiffFile(reffile)
        T, Z, Y, X = get_dimensions(img, time=False)

        # Convert non null pixels coordinates to track files
        ref_xml_fname = os.path.join(tmpfolder, "reftracks.xml")
        tracks_to_xml(ref_xml_fname, img_to_tracks(reffile,X,Y,Z,T), True)
        in_xml_fname = os.path.join(tmpfolder, "intracks.xml")
        tracks_to_xml(in_xml_fname, img_to_tracks(infile,X,Y,Z,T), True)
        res_fname = in_xml_fname + ".score.txt"

        # Call tracking metric code
        gating_dist = extra_params.get("gating_dist", 5)
        # the fourth parameter represents the gating distance
        os.system('java -jar /usr/bin/TrackingPerformance.jar -r ' + ref_xml_fname + ' -c ' + in_xml_fname + ' -o ' + res_fname + ' ' + str(gating_dist))

        # Parse the output file created automatically in tmpfolder
        with open(res_fname, "r") as f:
            bchmetrics = [line.split(':')[0].strip() for line in f.readlines()]

        metric_names = [
            "PD", "NPSA", "FNPSB", "NRT", "NCT",
            "JST", "NPT", "NMT", "NST", "NRD",
            "NCD", "JSD", "NPD", "NMD", "NSD"
        ]
        metrics_dict.update({name: value for name, value in zip(metric_names, bchmetrics)})
        params_dict["GATING_DIST"] = gating_dist

    elif problemclass == CLASS_OBJTRK:

        # Convert the data into the Cell Tracking Challenge format
        ctc_gt_folder = os.path.join(tmpfolder, "01_GT")
        ctc_gt_seg = os.path.join(ctc_gt_folder, "SEG")
        ctc_gt_tra = os.path.join(ctc_gt_folder, "TRA")
        ctc_res_folder = os.path.join(tmpfolder, "01_RES")
        os.mkdir(ctc_gt_folder)
        os.mkdir(ctc_gt_seg)
        os.mkdir(ctc_gt_tra)
        os.mkdir(ctc_res_folder)

        # Read metadata from reference image (OME-TIFF)
        # for 'ObjTrk', infile and reffile are tuples
        ref_imgfile, ref_txtfile = reffile
        in_imgfile, in_txtfile = infile

        img = tiff.TiffFile(ref_imgfile)
        T, Z, Y, X = get_dimensions(img, time=False)

        # Convert image stack to image sequence (1 image per time point)
        img_to_seq(reffile, ctc_gt_seg, "man_seg",X,Y,Z,T)
        img_to_seq(reffile, ctc_gt_tra, "man_track",X,Y,Z,T)
        img_to_seq(infile, ctc_res_folder, "mask",X,Y,Z,T)

        # Copy the track text files into the created folders
        shutil.copy2(ref_txtfile, os.path.join(ctc_gt_tra, "man_track.txt"))
        shutil.copy2(in_txtfile, os.path.join(ctc_res_folder, "res_track.txt"))

        # Run the evaluation routines
        measure_fname = os.path.join(tmpfolder, "measures.txt")
        os.system("/usr/bin/SEGMeasure " + tmpfolder + " 01 >> " + measure_fname)
        os.system("/usr/bin/TRAMeasure " + tmpfolder + " 01 >> " + measure_fname)

        # Parse the output file with the measured scores
        with open(measure_fname, "r") as f:
            bchmetrics = [line.split(':')[1].strip() for line in f.readlines()]

        metric_names = ["SEG", "TRA"]
        metrics_dict.update({name: value for name, value in zip(metric_names, bchmetrics)})

    return metrics_dict, params_dict<|MERGE_RESOLUTION|>--- conflicted
+++ resolved
@@ -41,6 +41,8 @@
 from .img_to_seq import *
 from .skl2obj import *
 from .netmets_obj import netmets_obj
+from .node_sorter import swc_node_sorter
+from .node_sorter import findchildren
 
 
 def computemetrics_batch(infiles, refiles, problemclass, tmpfolder, verbose=True, **extra_params):
@@ -150,25 +152,21 @@
         metrics_dict["RE"] = recall_score(y_true, y_pred, labels=None, average='weighted')
 
     elif problemclass == CLASS_TRETRC:
-
+  
         # infile is a path to the output .swc
         # reffile is a path to the reference .swc
 
-        # TODO uncomment when support to .swc files is enabled in compute_metrics
-        # command = "java -jar /usr/bin/DiademMetric.jar -G " + infile +" -T " + reffile + "-D 0"
-        # run_metric = subprocess.run(command, shell=True, stdout = subprocess.PIPE)
+        # call node_sorter functions to order swc and saves it with the same name and path
+        swc_node_sorter(infile)
+        # run diadem metric
+        command = "java -jar /usr/bin/DiademMetric.jar -G " + infile +" -T " + reffile + "-D 0"
+        run_metric = subprocess.run(command, shell=True, stdout = subprocess.PIPE)
         # Gets output result which looks like this 'b'Score: 0\n'
         # first splits by :, then splits by \\ to get the number
         # and finally removes any spaces.
-        # diadem = str(run_metric.stdout).split(':')[1].split('\\')[0].strip()
-        # metrics_dict["DIADEM"] = float(diadem)
-
-        pass
-
-<<<<<<< HEAD
-        #metrics_dict["DM"] = float(diadem)
-=======
->>>>>>> 3ebe1766
+        diadem = str(run_metric.stdout).split(':')[1].split('\\')[0].strip()
+        metrics_dict["DM"] = float(diadem)
+
     elif problemclass == CLASS_LOOTRC:
 
         Pred_ImFile = tiff.TiffFile(infile)
