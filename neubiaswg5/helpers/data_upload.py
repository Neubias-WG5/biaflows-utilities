--- conflicted
+++ resolved
@@ -7,11 +7,7 @@
 from cytomine.models import Annotation, ImageInstance, ImageSequenceCollection, AnnotationCollection
 from tifffile import tifffile
 
-<<<<<<< HEAD
-from neubiaswg5 import CLASS_OBJSEG, CLASS_SPTCNT, CLASS_OBJDET, CLASS_LOOTRC
-=======
 from neubiaswg5.problemclass import *
->>>>>>> 7699009d
 from neubiaswg5.exporter import mask_to_objects_2d, mask_to_objects_3d, AnnotationSlice, csv_to_points, \
     slices_to_mask, mask_to_points_2d, skeleton_mask_to_objects_2d, skeleton_mask_to_objects_3d
 from shapely.affinity import affine_transform
@@ -138,7 +134,6 @@
     return collection
 
 
-<<<<<<< HEAD
 def extract_annotations_lootrc(out_path, in_image, project_id, **kwargs):
     """
     Parameters
@@ -172,10 +167,7 @@
     return collection
 
 
-def upload_data(problemclass, nj, inputs, out_path, monitor_params=None, do_download=False, do_export=False, **kwargs):
-=======
 def upload_data(problemclass, nj, inputs, out_path, monitor_params=None, do_download=False, do_export=False, is_2d=True, **kwargs):
->>>>>>> 7699009d
     """Upload annotations or any other related results to the server.
 
     Parameters
