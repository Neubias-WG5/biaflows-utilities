import os
import sys

import numpy as np
import imageio
from cytomine import CytomineJob
from cytomine.models import Annotation, ImageInstance, ImageSequenceCollection, AnnotationCollection
from shapely.geometry import LineString

from neubiaswg5.exporter.mask_to_points import mask_to_points_3d
from neubiaswg5.helpers.data_preparation import get_image_name
from neubiaswg5.problemclass import *
from neubiaswg5.exporter import mask_to_objects_2d, mask_to_objects_3d, AnnotationSlice, csv_to_points, \
    slices_to_mask, mask_to_points_2d, skeleton_mask_to_objects_2d, skeleton_mask_to_objects_3d
from shapely.affinity import affine_transform


def imread(path, is_2d=True, **kwargs):
    """wrapper for imageio.imread or imageio.volread"""
    if is_2d:
        return imageio.imread(path, **kwargs)
    else:
        return imageio.volread(path, **kwargs)


def imwrite(path, image, is_2d=True, **kwargs):
    """wrapper for imageio.imwrite or imageio.volwrite"""
    if is_2d:
        return imageio.imwrite(path, image, **kwargs)
    else:
        return imageio.volwrite(path, image, **kwargs)


def get_image_extension(image, is_2d=True):
    return get_image_name(image, is_2d=is_2d).rsplit(".", 1)[1]


def change_referential(p, height):
    return affine_transform(p, [1, 0, 0, -1, 0, height])


def get_group_id_dict(label):
    return {"key": "ANNOTATION_GROUP_ID", "value": label}


def annotation_from_slice(slice: AnnotationSlice, id_image, image_height, id_project, label=None, upload_group_id=False):
    """
    slice: AnnotationSlice
    id_image: int
    image_height: int
    id_project: int
    label: int
    upload_group_id: bool
    """
    parameters = {
        "location": change_referential(slice.polygon, image_height).wkt,
        "id_image": id_image,
        "id_project": id_project
    }
    if upload_group_id:
        parameters["property"] = [get_group_id_dict(slice.label if label is None else label)]
    return Annotation(**parameters)


def get_image_seq_info(image_group, time=False):
    image_sequences = ImageSequenceCollection().fetch_with_filter("imagegroup", image_group.id)
    height = ImageInstance().fetch(image_sequences[0].image).height
    return {iseq.zStack if not time else iseq.time: iseq.image for iseq in image_sequences}, height


def mask_convert(mask, in_image, project_id, mask_2d_fn, mask_3d_fn, upload_group_id=False):
    """Generic function to convert a mask into an annotation collection

    Parameters
    ----------
    mask: ndarray
    in_image: ImageInstance|ImageGroup
    project_id: int
    mask_2d_fn: callable
    mask_3d_fn: callable
    upload_group_id: bool

    Returns
    -------
    collection: AnnotationCollection
    """
    collection = AnnotationCollection()
    if mask.ndim == 2:
        slices = mask_2d_fn(mask)
        collection.extend([annotation_from_slice(s, in_image.id, in_image.height, project_id) for s in slices])
    elif mask.ndim == 3:
        slices = mask_3d_fn(mask)
        depth_to_image, height = get_image_seq_info(in_image)

        collection.extend([
            annotation_from_slice(
                slice=s, id_image=depth_to_image[s.depth],
                image_height=height, id_project=project_id,
                label=obj_id, upload_group_id=upload_group_id
            ) for obj_id, obj in enumerate(slices) for s in obj
        ])
    else:
        raise ValueError("Only supports 2D or 3D output images...")
    return collection


<<<<<<< HEAD
def extract_annotations_objseg(out_path, in_image, project_id, upload_group_id=False, is_2d=True, **kwargs):
    """
    Parameters
    ----------
    out_path: str
    in_image: ImageInstance|ImageGroup
    project_id: int
    upload_group_id: bool
        True for uploading annotation group id
    is_2d: bool
    kwargs: dict
    """
    file = "{}.tif".format(in_image.id)
    path = os.path.join(out_path, file)
    data = imread(path, is_2d=is_2d)

    return mask_convert(
        data, in_image, project_id,
        mask_2d_fn=mask_to_objects_2d,
        mask_3d_fn=lambda m: mask_to_objects_3d(np.moveaxis(m, 0, 2), background=0, assume_unique_labels=True),
        upload_group_id=upload_group_id
    )


def extract_annotations_objdet(out_path, in_image, project_id, is_csv=True, generate_mask=False, in_path=None,
=======
def extract_annotations_objdet(out_path, in_image, project_id, is_csv=False, generate_mask=False, in_path=None,
>>>>>>> 2106d892
                               result_file_suffix="_results.txt", has_headers=False, parse_fn=None, upload_group_id=False, is_2d=True, **kwargs):
    """
    Parameters:
    -----------
    out_path: str
    in_image: ImageInstance|ImageGroup
    project_id: int
    is_csv: bool
        True if the output data are stored in a csv file
    generate_mask: bool
        If result is in a CSV, True for generating a mask based on the points in the csv. Ignored if is_csv is False.
        The mask file is generated in out_path with the name "{in_image.id}.png".
    in_path: str
        The path where to find input images. Required when generate mask is present.
    result_file_suffix: str
        Suffix of the result filename (prefix being the image id).
    has_headers: bool
        True if the csv contains some headers (ignored if is_csv is False)
    parse_fn: callable
        A function for extracting coordinates from the csv file (already separated) line.
    upload_group_id: bool
        True for uploading annotation group id
    is_2d: bool
    kwargs: dict
    """
    file = str(in_image.id) + result_file_suffix
    path = os.path.join(out_path, file)

    collection = AnnotationCollection()
    if not os.path.isfile(path):
        print("No output file at '{}' for image with id:{}.".format(path, in_image.id), file=sys.stderr)
        return collection

    # whether the points are stored in a csv or a mask
    if is_csv:
        if parse_fn is None:
            raise ValueError("parse_fn shouldn't be 'None' when result file is a CSV.")
        points = csv_to_points(path, has_headers=has_headers, parse_fn=parse_fn)
        collection.extend([
            annotation_from_slice(slice, in_image.id, in_image.height, project_id)
            for slice in points
        ])

        if generate_mask:
            input_path = os.path.join(in_path, str(in_image.id) + "." + get_image_extension(in_image, is_2d=is_2d))
            mask = slices_to_mask(points, imread(input_path, is_2d=is_2d).shape)
            imwrite(os.path.join(out_path, "{}.tif".format(in_image.id)), mask, is_2d=is_2d)
    else:
        # points stored in a mask
        collection = mask_convert(
            imread(path, is_2d=is_2d), in_image, project_id,
            mask_2d_fn=mask_to_points_2d,
            mask_3d_fn=lambda m: mask_to_points_3d(np.moveaxis(m, 0, 2), time=False, assume_unique_labels=False),
            upload_group_id=upload_group_id
        )

    return collection


def extract_annotations_prttrk(out_path, in_image, project_id, upload_group_id=False, is_2d=False, **kwargs):
    """
    Parameters:
    -----------
    out_path: str
    in_image: ImageInstance
    project_id: int
    upload_group_id: bool
    is_2d: bool
    kwargs: dict
    """
    if is_2d:
        raise ValueError("Annotation extraction function called with is_2d=True: object tracking should be at least 3D")

    file = "{}.tif".format(in_image.id)
    path = os.path.join(out_path, file)
    data = imread(path, is_2d=is_2d)

    if data.ndim != 3:
        raise ValueError("Annotation extraction for object tracking does not support masks with more than 3 dims...")

    slices = mask_to_points_3d(np.moveaxis(data, 0, 2), time=True, assume_unique_labels=True)
    time_to_image, height = get_image_seq_info(in_image, time=True)

    collection = AnnotationCollection()
    for slice_group in slices:
        sorted_group = sorted(slice_group, key=lambda s: s.time)
        prev_line = []
        for _slice in sorted_group:
            if len(prev_line) == 0 or not prev_line[-1].equals(_slice.polygon):
                prev_line.append(_slice.polygon)

            if len(prev_line) == 1:
                polygon = _slice.polygon
            else:
                polygon = LineString(prev_line)

            annotation_params = {
                "location": change_referential(polygon, height).wkt,
                "id_image": time_to_image[_slice.time],
                "id_project": project_id
            }
            if upload_group_id:
                annotation_params["property"] = [get_group_id_dict(_slice.label)]
            collection.append(Annotation(**annotation_params))

    return collection


def extract_annotations_lootrc(out_path, in_image, project_id, upload_group_id=False, is_2d=True, **kwargs):
    """
    Parameters
    ----------
    out_path: str
    in_image: ImageInstance|ImageGroup
    project_id: int
    upload_group_id: bool
    is_2d: bool
    kwargs: dict
    """
    file = "{}.tif".format(in_image.id)
    path = os.path.join(out_path, file)
    data = imread(path, is_2d=is_2d)

    collection = mask_convert(
        data, in_image, project_id,
        mask_2d_fn=skeleton_mask_to_objects_2d,
        mask_3d_fn=lambda m: skeleton_mask_to_objects_3d(np.moveaxis(m, 0, 2), background=0, assume_unique_labels=True),
        upload_group_id=upload_group_id
    )
    return collection


def upload_data(problemclass, nj, inputs, out_path, monitor_params=None, do_download=False, do_export=False, is_2d=True, **kwargs):
    """Upload annotations or any other related results to the server.

    Parameters
    ----------
    problemclass: str
        The problem class
    nj: CytomineJob|NeubiasJob
        The CytomineJob or NeubiasJob object. Ignored if do_export is True.
    inputs: list
        Input data as returned by the prepare_data
    out_path: str
        Output path
    monitor_params: dict|None
        A dictionnary of parameters to be passed to the data upload loop monitor.
    do_download: bool
        True if data was downloaded
    do_export: bool
        True if results should be exported
    is_2d: bool
        True for 2D image, False for more than two dimensions.
    kwargs: dict
        Additional parameters for:
        * ObjDet/SptCnt: see function 'extract_annotations_objdet'
        * ObjSeg: see function 'extract_annotations_objseg'
    """
    if not do_export or not do_download:
        return
    if monitor_params is None:
        monitor_params = dict()

    if problemclass == CLASS_OBJSEG:
        extract_fn = extract_annotations_objseg
    elif problemclass == CLASS_OBJDET or problemclass == CLASS_SPTCNT:
        extract_fn = extract_annotations_objdet
    elif problemclass == CLASS_LOOTRC:
        extract_fn = extract_annotations_lootrc
    elif problemclass == CLASS_PRTTRK:
        extract_fn = extract_annotations_prttrk
    else:
        raise NotImplementedError("Upload data does not support problem class '{}' yet.".format(problemclass))

    # whether or not to upload a unique identifier as a property with each detected object
    upload_group_id = not is_2d or problemclass in {CLASS_OBJTRK, CLASS_PRTTRK}

    collection = AnnotationCollection()
    monitor_params["prefix"] = "Extract masks/points/... from output data"
    for image in nj.monitor(inputs, **monitor_params):
        collection.extend(extract_fn(out_path, image, nj.project.id, upload_group_id=upload_group_id, is_2d=is_2d, **kwargs))

    nj.job.update(statusComment="Upload extracted annotations (total: {})".format(len(collection)))
    collection.save()

<|MERGE_RESOLUTION|>--- conflicted
+++ resolved
@@ -104,7 +104,6 @@
     return collection
 
 
-<<<<<<< HEAD
 def extract_annotations_objseg(out_path, in_image, project_id, upload_group_id=False, is_2d=True, **kwargs):
     """
     Parameters
@@ -129,10 +128,7 @@
     )
 
 
-def extract_annotations_objdet(out_path, in_image, project_id, is_csv=True, generate_mask=False, in_path=None,
-=======
 def extract_annotations_objdet(out_path, in_image, project_id, is_csv=False, generate_mask=False, in_path=None,
->>>>>>> 2106d892
                                result_file_suffix="_results.txt", has_headers=False, parse_fn=None, upload_group_id=False, is_2d=True, **kwargs):
     """
     Parameters:
